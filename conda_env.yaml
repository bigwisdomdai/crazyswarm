name: crazyswarm
channels:
  - conda-forge
dependencies:
  - numpy
<<<<<<< HEAD
  - scipy
  - matplotlib=2.1  # VisPy not compatible with newer versions
=======
  - matplotlib
>>>>>>> 84de66e1
  - vispy
  - pyyaml
  - swig
  - sphinx
  - sphinx_rtd_theme
  - pyqt
<<<<<<< HEAD
  - sphinx-argparse
  - pytest
  - snakeviz
=======
  - pytest
  - scipy
>>>>>>> 84de66e1
<|MERGE_RESOLUTION|>--- conflicted
+++ resolved
@@ -1,25 +1,14 @@
 name: crazyswarm
-channels:
-  - conda-forge
 dependencies:
   - numpy
-<<<<<<< HEAD
-  - scipy
-  - matplotlib=2.1  # VisPy not compatible with newer versions
-=======
   - matplotlib
->>>>>>> 84de66e1
   - vispy
   - pyyaml
   - swig
   - sphinx
   - sphinx_rtd_theme
   - pyqt
-<<<<<<< HEAD
-  - sphinx-argparse
+  - conda-forge::sphinx-argparse
   - pytest
   - snakeviz
-=======
-  - pytest
-  - scipy
->>>>>>> 84de66e1
+  - scipy