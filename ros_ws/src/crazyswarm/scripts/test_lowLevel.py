--- conflicted
+++ resolved
@@ -81,28 +81,15 @@
     np.random.seed(0)
     TRIALS = 100
     for _ in range(TRIALS):
-<<<<<<< HEAD
-        dt1 = 10 ** np.random.uniform(-2, 0)
-        dt2 = 10 ** np.random.uniform(-2, 0)
-        allcfs, timeHelper = setUp("--dt {}".format(dt1))
-=======
         dtTick = 10 ** np.random.uniform(-2, 0)
         dtSleep = 10 ** np.random.uniform(-2, 0)
         allcfs, timeHelper = setUp("--dt {}".format(dtTick))
->>>>>>> dfd69b44
 
         cf = allcfs.crazyflies[0]
         vel = np.ones(3)
         cf.cmdVelocityWorld(vel, yawRate=0)
         time = 0.0
         while timeHelper.time() < 1.0:
-<<<<<<< HEAD
-            timeHelper.sleep(dt1)
-            time += dt1
-
-        assert time >= timeHelper.time()
-        assert time - timeHelper.time() < dt1
-=======
             timeHelper.sleep(dtSleep)
             time += dtSleep
 
@@ -112,7 +99,6 @@
         # will always be an integer multiple of dtTick. However, we should not
         # be off by more than a tick.
         assert time - timeHelper.time() < dtTick
->>>>>>> dfd69b44
 
         pos = cf.initialPosition + timeHelper.time() * vel
         assert np.all(np.isclose(cf.position(), pos))
